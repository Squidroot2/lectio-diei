# Changelog

The format of this changelog is based on [Keep a Changelog](https://keepachangelog.com/en/1.1.0/)

This project adheres to [Semantic Versioning](https://semver.org/spec/v2.0.0.html)

## Unreleased
<<<<<<< HEAD
- Updated scraper to 0.21

=======
- Code lint
>>>>>>> f0b46cd6

## [0.3.1] - 2024-08-10
- Added alias "reading" for "readings" arg
- Updated dependencies
    - scraper to 0.20.0

[0.3.1]: https://github.com/Squidroot2/lectio-diei/compare/v0.3.0...v0.3.1

## [0.3.0] - 2024-07-28
- Added Alleluia

[0.3.0]: https://github.com/Squidroot2/lectio-diei/compare/v0.2.2...v0.3.0

## [0.2.2] - 2024-07-24
- updated dependencies
    - sqlx to 0.8.0

[0.2.2]: https://github.com/Squidroot2/lectio-diei/compare/v0.2.1...v0.2.2

## [0.2.1] - 2024-07-20
- Added 'config show' command
- Fixed readings for holidays
- Handle case where reading has no location

[0.2.1]: https://github.com/Squidroot2/lectio-diei/compare/v0.2.0...v0.2.1

## [0.2.0] - 2024-07-17
- Added formatting options (config and args) to preserve original new lines OR use custom width
- Fixed verse not always being removed
- Added 'config upgrade' command

[0.2.0]: https://github.com/Squidroot2/lectio-diei/compare/v0.1.2...v0.2.0

## [0.1.2] - 2024-07-14
- Updated dependencies (7/13/24)
- Removed once_lock as direct dependency (still a transitive dependency)
- Changed formatting of Psalm: removed verse

[0.1.2]: https://github.com/Squidroot2/lectio-diei/compare/v0.1.1...v0.1.2

## [0.1.1] - 2024-07-13
- XDG environment variables (XDG_CONFIG_HOME, XDG_DATA_HOME, XDG_STATE_HOME) are now respected
- Fixed name of database file

[0.1.1]: https://github.com/Squidroot2/lectio-diei/compare/v0.1.0...v0.1.1

## [0.1.0] - 2024-07-12
- Initial Release

[0.1.0]: https://github.com/Squidroot2/lectio-diei/commits/v0.1.0<|MERGE_RESOLUTION|>--- conflicted
+++ resolved
@@ -5,12 +5,10 @@
 This project adheres to [Semantic Versioning](https://semver.org/spec/v2.0.0.html)
 
 ## Unreleased
-<<<<<<< HEAD
-- Updated scraper to 0.21
+- Code lint
+- Updated dependencies
+    - scraper to 0.21.0
 
-=======
-- Code lint
->>>>>>> f0b46cd6
 
 ## [0.3.1] - 2024-08-10
 - Added alias "reading" for "readings" arg
